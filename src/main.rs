--- conflicted
+++ resolved
@@ -312,15 +312,9 @@
     if !args.offline {
         let response = client.execute(request)?;
         let status = response.status();
-<<<<<<< HEAD
-
+        let check_status = args.check_status.unwrap_or(!args.httpie_compat_mode);
         exit_code = match status.as_u16() {
-            _ if !(args.check_status || args.download) => 0,
-=======
-        let check_status = args.check_status.unwrap_or(!args.httpie_compat_mode);
-        let exit_code: i32 = match status.as_u16() {
             _ if !(check_status) => 0,
->>>>>>> e0297daa
             300..=399 if !args.follow => 3,
             400..=499 => 4,
             500..=599 => 5,
