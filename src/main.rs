mod auth;
mod buffer;
mod cli;
mod download;
mod formatting;
mod printer;
mod request_items;
mod session;
mod to_curl;
mod url;
mod utils;

use std::fs::File;
use std::io::{stdin, Read};
use std::sync::Arc;

use anyhow::{anyhow, Context, Result};
use atty::Stream;
use reqwest::blocking::Client;
use reqwest::header::{
    HeaderValue, ACCEPT, ACCEPT_ENCODING, CONNECTION, CONTENT_TYPE, COOKIE, RANGE, USER_AGENT,
};
use reqwest::redirect::Policy;

use crate::auth::{auth_from_netrc, parse_auth, read_netrc};
use crate::buffer::Buffer;
use crate::cli::{Cli, Print, Proxy, RequestType, Verify};
use crate::download::{download_file, get_file_size};
use crate::printer::Printer;
use crate::request_items::{Body, RequestItems, FORM_CONTENT_TYPE, JSON_ACCEPT, JSON_CONTENT_TYPE};
use crate::session::Session;
use crate::url::construct_url;
use crate::utils::{test_mode, test_pretend_term};

fn get_user_agent() -> &'static str {
    if test_mode() {
        // Hard-coded user agent for the benefit of tests
        "xh/0.0.0 (test mode)"
    } else {
        concat!(env!("CARGO_PKG_NAME"), "/", env!("CARGO_PKG_VERSION"))
    }
}

#[exit_status::main]
fn main() -> Result<i32> {
    let args = Cli::from_args();

    if args.curl {
        to_curl::print_curl_translation(args)?;
        return Ok(0);
    }

    let request_items = RequestItems::new(args.request_items);
    let query = request_items.query();
    let (mut headers, headers_to_unset) = request_items.headers()?;
    let url = construct_url(&args.url, args.default_scheme.as_deref(), query)?;

    let ignore_stdin = args.ignore_stdin || atty::is(Stream::Stdin) || test_pretend_term();
    let mut body = request_items.body(args.request_type)?;
    if !ignore_stdin {
        if !body.is_empty() {
            if body.is_multipart() {
                return Err(anyhow!("Cannot build a multipart request body from stdin"));
            } else {
                return Err(anyhow!(
                    "Request body (from stdin) and request data (key=value) cannot be mixed. \
                    Pass --ignore-stdin to ignore standard input."
                ));
            }
        }
        let mut buffer = Vec::new();
        stdin().read_to_end(&mut buffer)?;
        body = Body::Raw(buffer);
    }

    let method = args.method.unwrap_or_else(|| body.pick_method());
    let timeout = args.timeout.and_then(|t| t.as_duration());
    let redirect = match args.follow {
        true => Policy::limited(args.max_redirects.unwrap_or(10)),
        false => Policy::none(),
    };

    let mut client = Client::builder()
        .http2_initial_stream_window_size(4_194_304)
        .http2_initial_connection_window_size(4_194_304)
        .timeout(timeout)
        .redirect(redirect);

    let mut resume: Option<u64> = None;

    if url.scheme() == "https" {
        client = match args.verify.unwrap_or(Verify::Yes) {
            Verify::Yes => client,
            Verify::No => client.danger_accept_invalid_certs(true),
            Verify::CustomCaBundle(path) => {
                let mut buffer = Vec::new();
                let mut file = File::open(&path).with_context(|| {
                    format!("Failed to open the custom CA bundle: {}", path.display())
                })?;
                file.read_to_end(&mut buffer).with_context(|| {
                    format!("Failed to read the custom CA bundle: {}", path.display())
                })?;

                client = client.tls_built_in_root_certs(false);
                for pem in pem::parse_many(buffer) {
                    let certificate = reqwest::Certificate::from_pem(pem::encode(&pem).as_bytes())
                        .with_context(|| {
                            format!("Failed to load the custom CA bundle: {}", path.display())
                        })?;
                    client = client.add_root_certificate(certificate);
                }
                client
            }
        };

        if let Some(cert) = args.cert {
            let mut buffer = Vec::new();
            let mut file = File::open(&cert)
                .with_context(|| format!("Failed to open the cert file: {}", cert.display()))?;
            file.read_to_end(&mut buffer)
                .with_context(|| format!("Failed to read the cert file: {}", cert.display()))?;

            if let Some(cert_key) = args.cert_key {
                buffer.push(b'\n');

                let mut file = File::open(&cert_key).with_context(|| {
                    format!("Failed to open the cert key file: {}", cert_key.display())
                })?;
                file.read_to_end(&mut buffer).with_context(|| {
                    format!("Failed to read the cert key file: {}", cert_key.display())
                })?;
            }

            let identity = reqwest::Identity::from_pem(&buffer)
                .context("Failed to parse the cert/cert key files")?;
            client = client.identity(identity);
        };
    }

    for proxy in args.proxy.into_iter().rev() {
        client = client.proxy(match proxy {
            Proxy::Http(url) => reqwest::Proxy::http(url),
            Proxy::Https(url) => reqwest::Proxy::https(url),
            Proxy::All(url) => reqwest::Proxy::all(url),
        }?);
    }

    let cookie_jar = Arc::new(reqwest_cookie_store::CookieStoreMutex::default());
    client = client.cookie_provider(cookie_jar.clone());

    let mut session = match &args.session {
        Some(name_or_path) => Some(
            Session::load_session(&url, name_or_path.clone(), args.is_session_read_only)
                .with_context(|| {
                    format!("couldn't load session {:?}", name_or_path.to_string_lossy())
                })?,
        ),
        None => None,
    };

    if let Some(ref s) = session {
        for (key, value) in s.headers()?.iter() {
            headers.entry(key).or_insert_with(|| value.clone());
        }

        let mut cookie_jar = cookie_jar.lock().unwrap();
        for cookie in s.cookies() {
            match cookie_jar.insert_raw(&cookie, &url) {
                Ok(..) | Err(cookie_store::CookieError::Expired) => {}
                Err(err) => return Err(err.into()),
            }
        }
        if let Some(cookie) = headers.get(COOKIE) {
            for cookie in cookie.to_str()?.split(';') {
                cookie_jar.insert_raw(&cookie.parse()?, &url)?;
            }
        }
    }

    let client = client.build()?;

    let mut request = {
        let mut request_builder = client
            .request(method, url.clone())
            .header(ACCEPT_ENCODING, HeaderValue::from_static("gzip, br"))
            .header(CONNECTION, HeaderValue::from_static("keep-alive"))
            .header(USER_AGENT, get_user_agent());

        request_builder = match body {
            Body::Form(body) => request_builder.form(&body),
            Body::Multipart(body) => request_builder.multipart(body),
            Body::Json(body) => {
                // An empty JSON body would produce "{}" instead of "", so
                // this is the one kind of body that needs an is_empty() check
                if !body.is_empty() {
                    request_builder
                        .header(ACCEPT, HeaderValue::from_static(JSON_ACCEPT))
                        .json(&body)
                } else if args.json {
                    request_builder
                        .header(ACCEPT, HeaderValue::from_static(JSON_ACCEPT))
                        .header(CONTENT_TYPE, HeaderValue::from_static(JSON_CONTENT_TYPE))
                } else {
                    // We're here because this is the default request type
                    // There's nothing to do
                    request_builder
                }
            }
            Body::Raw(body) => match args.request_type {
                RequestType::Json => request_builder
                    .header(ACCEPT, HeaderValue::from_static(JSON_ACCEPT))
                    .header(CONTENT_TYPE, HeaderValue::from_static(JSON_CONTENT_TYPE)),
                RequestType::Form => request_builder
                    .header(CONTENT_TYPE, HeaderValue::from_static(FORM_CONTENT_TYPE)),
                RequestType::Multipart => unreachable!(),
            }
            .body(body),
            Body::File {
                file_name,
                file_type,
            } => request_builder.body(File::open(file_name)?).header(
                CONTENT_TYPE,
                file_type.unwrap_or_else(|| HeaderValue::from_static(JSON_CONTENT_TYPE)),
            ),
        };

        if args.resume {
            if let Some(file_size) = get_file_size(args.output.as_deref()) {
                request_builder = request_builder.header(RANGE, format!("bytes={}-", file_size));
                resume = Some(file_size);
            }
        }

        if let Some(auth) = args.auth {
            let (username, password) = parse_auth(auth, url.host_str().unwrap_or("<host>"))?;
            request_builder = request_builder.basic_auth(username, password);
        } else if !args.ignore_netrc {
            if let Some(host) = url.host_str() {
                if let Some(netrc) = read_netrc() {
                    if let Some((username, password)) = auth_from_netrc(host, &netrc) {
                        request_builder = request_builder.basic_auth(username, password);
                    }
                }
            }
        }
        if let Some(token) = args.bearer {
            request_builder = request_builder.bearer_auth(token);
        }

        let mut request = request_builder.headers(headers.clone()).build()?;

        headers_to_unset.iter().for_each(|h| {
            request.headers_mut().remove(h);
        });

        request
    };

<<<<<<< HEAD
    if let Some(ref mut s) = session {
        s.save_auth(&request.headers())?;
        s.save_headers(&headers)?;
    }
=======
    if args.download {
        request
            .headers_mut()
            .insert(ACCEPT_ENCODING, HeaderValue::from_static("identity"));
    };
>>>>>>> 8d0a8307

    let buffer = Buffer::new(
        args.download,
        args.output.as_deref(),
        atty::is(Stream::Stdout) || test_pretend_term(),
        args.pretty,
    )?;
    let is_redirect = buffer.is_redirect();
    let print = match args.print {
        Some(print) => print,
        None => Print::new(
            args.verbose,
            args.headers,
            args.body,
            args.quiet,
            args.offline,
            &buffer,
        ),
    };
    let pretty = args.pretty.unwrap_or_else(|| buffer.guess_pretty());
    let mut printer = Printer::new(pretty, args.style, args.stream, buffer);

    if print.request_headers {
        printer.print_request_headers(&request)?;
    }
    if print.request_body {
        printer.print_request_body(&mut request)?;
    }

    let mut exit_code: i32 = 0;
    if !args.offline {
        let response = client.execute(request)?;
        let status = response.status();

        exit_code = match status.as_u16() {
            _ if !(args.check_status || args.download) => 0,
            300..=399 if !args.follow => 3,
            400..=499 => 4,
            500..=599 => 5,
            _ => 0,
        };
        if is_redirect && exit_code != 0 {
            eprintln!("\n{}: warning: HTTP {}\n", env!("CARGO_PKG_NAME"), status);
        }

        if print.response_headers {
            printer.print_response_headers(&response)?;
        }
        if args.download {
            if exit_code == 0 {
                download_file(
                    response,
                    args.output,
                    &url,
                    resume,
                    pretty.color(),
                    args.quiet,
                )?;
            }
        } else if print.response_body {
            printer.print_response_body(response)?;
        }
    }

    if let Some(ref mut s) = session {
        let cookie_jar = cookie_jar.lock().unwrap();
        s.save_cookies(
            cookie_jar
                .matches(&url)
                .into_iter()
                .map(|c| cookie_crate::Cookie::from(c.clone()))
                .collect(),
        );
        s.persist()
            .with_context(|| format!("couldn't persist session {}", s.path.display()))?;
    }

    Ok(exit_code)
}<|MERGE_RESOLUTION|>--- conflicted
+++ resolved
@@ -256,18 +256,16 @@
         request
     };
 
-<<<<<<< HEAD
     if let Some(ref mut s) = session {
         s.save_auth(&request.headers())?;
         s.save_headers(&headers)?;
     }
-=======
+
     if args.download {
         request
             .headers_mut()
             .insert(ACCEPT_ENCODING, HeaderValue::from_static("identity"));
-    };
->>>>>>> 8d0a8307
+    }
 
     let buffer = Buffer::new(
         args.download,
