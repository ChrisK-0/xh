use std::{io, path::Path, str::FromStr};

use anyhow::{anyhow, Result};
use reqwest::blocking::multipart;
use reqwest::header::{HeaderMap, HeaderName, HeaderValue};
<<<<<<< HEAD
=======
use reqwest::multipart;
use structopt::clap;
use tokio::fs::File;
use tokio_util::codec::{BytesCodec, FramedRead};

#[derive(Debug, Clone, PartialEq)]
pub enum RequestItem {
    HttpHeader(String, String),
    HttpHeaderToUnset(String),
    UrlParam(String, String),
    DataField(String, String),
    JSONField(String, serde_json::Value),
    FormFile(String, String, Option<String>),
}

impl FromStr for RequestItem {
    type Err = clap::Error;
    fn from_str(request_item: &str) -> clap::Result<RequestItem> {
        const SPECIAL_CHARS: &str = "=@:;\\";
        const SEPS: &[&str] = &["==", ":=", "=", "@", ":"];

        fn unescape(text: &str) -> String {
            let mut out = String::new();
            let mut chars = text.chars();
            while let Some(ch) = chars.next() {
                if ch == '\\' {
                    match chars.next() {
                        Some(next) if SPECIAL_CHARS.contains(next) => {
                            // Escape this character
                            out.push(next);
                        }
                        Some(next) => {
                            // Do not escape this character, treat backslash
                            // as ordinary character
                            out.push(ch);
                            out.push(next);
                        }
                        None => {
                            out.push(ch);
                        }
                    }
                } else {
                    out.push(ch);
                }
            }
            out
        }
>>>>>>> 69c2f542

        fn split(request_item: &str) -> Option<(String, &'static str, String)> {
            let mut char_inds = request_item.char_indices();
            while let Some((ind, ch)) = char_inds.next() {
                if ch == '\\' {
                    // If the next character is special it's escaped and can't be
                    // the start of the separator
                    // And if it's normal it can't be the start either
                    // Just skip it without looking
                    char_inds.next();
                    continue;
                }
                for sep in SEPS {
                    if let Some(value) = request_item[ind..].strip_prefix(sep) {
                        let key = &request_item[..ind];
                        return Some((unescape(key), sep, unescape(value)));
                    }
                }
            }
            None
        }

        if let Some((key, sep, value)) = split(request_item) {
            match sep {
                "==" => Ok(RequestItem::UrlParam(key, value)),
                "=" => Ok(RequestItem::DataField(key, value)),
                ":=" => Ok(RequestItem::JSONField(
                    key,
                    serde_json::from_str(&value).map_err(|err| {
                        clap::Error::with_description(
                            &format!("{:?}: {}", request_item, err),
                            clap::ErrorKind::InvalidValue,
                        )
                    })?,
                )),
                "@" => {
                    // Technically there are concerns about escaping but people
                    // probably don't put ;type= in their filenames often
                    let with_type: Vec<&str> = value.rsplitn(2, ";type=").collect();
                    // rsplitn iterates from the right, so it's either
                    if let Some(&typed_filename) = with_type.get(1) {
                        // [mimetype, filename]
                        Ok(RequestItem::FormFile(
                            key,
                            typed_filename.to_owned(),
                            Some(with_type[0].to_owned()),
                        ))
                    } else {
                        // [filename]
                        Ok(RequestItem::FormFile(key, value, None))
                    }
                }
                ":" if value.is_empty() => Ok(RequestItem::HttpHeaderToUnset(key)),
                ":" => Ok(RequestItem::HttpHeader(key, value)),
                _ => unreachable!(),
            }
        } else if let Some(header) = request_item.strip_suffix(';') {
            // Technically this is too permissive because the ; might be escaped
            Ok(RequestItem::HttpHeader(header.to_owned(), "".to_owned()))
        } else {
            // TODO: We can also end up here if the method couldn't be parsed
            // and was interpreted as a URL, making the actual URL a request
            // item
            Err(clap::Error::with_description(
                &format!("{:?} is not a valid request item", request_item),
                clap::ErrorKind::InvalidValue,
            ))
        }
    }
}

pub struct RequestItems(Vec<RequestItem>);

pub enum Body {
    Json(serde_json::Value),
    Form(Vec<(String, String)>),
    Multipart(multipart::Form),
    Raw(String),
}

impl RequestItems {
    pub fn new(request_items: Vec<RequestItem>) -> RequestItems {
        RequestItems(request_items)
    }

    fn form_file_count(&self) -> usize {
        self.0
            .iter()
            .filter(|item| matches!(item, RequestItem::FormFile(..)))
            .count()
    }

    pub fn headers(&self) -> Result<(HeaderMap<HeaderValue>, Vec<HeaderName>)> {
        let mut headers = HeaderMap::new();
        let mut headers_to_unset = vec![];
        for item in &self.0 {
            match item {
                RequestItem::HttpHeader(key, value) => {
                    let key = HeaderName::from_bytes(&key.as_bytes())?;
                    let value = HeaderValue::from_str(&value)?;
                    headers.insert(key, value);
                }
                RequestItem::HttpHeaderToUnset(key) => {
                    let key = HeaderName::from_bytes(&key.as_bytes())?;
                    headers_to_unset.push(key);
                }
                _ => {}
            }
        }
        Ok((headers, headers_to_unset))
    }

    pub fn query(&self) -> Vec<(&String, &String)> {
        let mut query = vec![];
        for item in &self.0 {
            if let RequestItem::UrlParam(key, value) = item {
                query.push((key, value));
            }
        }
        query
    }

    fn body_as_json(&self) -> Result<Option<Body>> {
        let mut body = serde_json::Map::new();
        for item in &self.0 {
            match item.clone() {
                RequestItem::JSONField(key, value) => {
                    body.insert(key, value);
                }
                RequestItem::DataField(key, value) => {
                    body.insert(key, serde_json::Value::String(value));
                }
                RequestItem::FormFile(_, _, _) => {
                    return Err(anyhow!(
                        "Sending Files is not supported when the request body is in JSON format"
                    ));
                }
                _ => {}
            }
        }
        if !body.is_empty() {
            Ok(Some(Body::Json(body.into())))
        } else {
            Ok(None)
        }
    }

    fn body_as_form(&self) -> Result<Option<Body>> {
        let mut text_fields = Vec::<(String, String)>::new();
        for item in &self.0 {
            match item.clone() {
                RequestItem::JSONField(_, _) => {
                    return Err(anyhow!("JSON values are not supported in Form fields"));
                }
                RequestItem::DataField(key, value) => text_fields.push((key, value)),
                _ => {}
            }
        }
        Ok(Some(Body::Form(text_fields)))
    }

    fn body_as_multipart(&self) -> Result<Option<Body>> {
        let mut form = multipart::Form::new();
        for item in &self.0 {
            match item.clone() {
                RequestItem::JSONField(_, _) => {
                    return Err(anyhow!("JSON values are not supported in multipart fields"));
                }
                RequestItem::DataField(key, value) => {
                    form = form.text(key, value);
                }
                RequestItem::FormFile(key, value, file_type) => {
                    let mut part = file_to_part(&value)?;
                    if let Some(file_type) = file_type {
                        part = part.mime_str(&file_type)?;
                    }
                    form = form.part(key, part);
                }
                _ => {}
            }
        }
        Ok(Some(Body::Multipart(form)))
    }

    pub fn body(&self, form: bool, multipart: bool) -> Result<Option<Body>> {
        match (form, multipart) {
            (_, true) => self.body_as_multipart(),
            (true, _) if self.form_file_count() > 0 => self.body_as_multipart(),
            (true, _) => self.body_as_form(),
            (_, _) => self.body_as_json(),
        }
    }
}

// https://github.com/seanmonstar/reqwest/issues/646#issuecomment-616985015
pub async fn file_to_part(path: impl AsRef<Path>) -> io::Result<multipart::Part> {
    let path = path.as_ref();
    let file_name = path
        .file_name()
        .map(|file_name| file_name.to_string_lossy().to_string());
    let file = File::open(path).await?;
    let file_length = file.metadata().await?.len();
    let mut part = multipart::Part::stream_with_length(
        reqwest::Body::wrap_stream(FramedRead::new(file, BytesCodec::new())),
        file_length,
    );
    if let Some(file_name) = file_name {
        part = part.file_name(file_name);
    }
    Ok(part)
}

#[cfg(test)]
mod tests {
    use super::*;

    use serde_json::json;

    #[test]
    fn request_item_parsing() {
        use serde_json::json;

        use RequestItem::*;

        fn parse(text: &str) -> RequestItem {
            text.parse().unwrap()
        }

        // Data field
        assert_eq!(parse("foo=bar"), DataField("foo".into(), "bar".into()));
        // URL param
        assert_eq!(parse("foo==bar"), UrlParam("foo".into(), "bar".into()));
        // Escaped right before separator
        assert_eq!(parse(r"foo\==bar"), DataField("foo=".into(), "bar".into()));
        // Header
        assert_eq!(parse("foo:bar"), HttpHeader("foo".into(), "bar".into()));
        // JSON field
        assert_eq!(parse("foo:=[1,2]"), JSONField("foo".into(), json!([1, 2])));
        // Bad JSON field
        "foo:=bar".parse::<RequestItem>().unwrap_err();
        // Can't escape normal chars
        assert_eq!(
            parse(r"f\o\o=\ba\r"),
            DataField(r"f\o\o".into(), r"\ba\r".into()),
        );
        // Can escape special chars
        assert_eq!(
            parse(r"f\=\:\@\;oo=b\:\:\:ar"),
            DataField("f=:@;oo".into(), "b:::ar".into()),
        );
        // Unset header
        assert_eq!(parse("foobar:"), HttpHeaderToUnset("foobar".into()));
        // Empty header
        assert_eq!(parse("foobar;"), HttpHeader("foobar".into(), "".into()));
        // Untyped file
        assert_eq!(parse("foo@bar"), FormFile("foo".into(), "bar".into(), None));
        // Typed file
        assert_eq!(
            parse("foo@bar;type=qux"),
            FormFile("foo".into(), "bar".into(), Some("qux".into())),
        );
        // Multi-typed file
        assert_eq!(
            parse("foo@bar;type=qux;type=qux"),
            FormFile("foo".into(), "bar;type=qux".into(), Some("qux".into())),
        );
        // Empty filename
        // (rejecting this would be fine too, the main point is to see if it panics)
        assert_eq!(parse("foo@"), FormFile("foo".into(), "".into(), None));
        // No separator
        "foobar".parse::<RequestItem>().unwrap_err();
        "".parse::<RequestItem>().unwrap_err();
        // Trailing backslash
        assert_eq!(parse(r"foo=bar\"), DataField("foo".into(), r"bar\".into()));
        // Escaped backslash
        assert_eq!(parse(r"foo\\=bar"), DataField(r"foo\".into(), "bar".into()),);
        // Unicode
        assert_eq!(
            parse("\u{00B5}=\u{00B5}"),
            DataField("\u{00B5}".into(), "\u{00B5}".into()),
        );
        // Empty
        assert_eq!(parse("="), DataField("".into(), "".into()));
    }
}<|MERGE_RESOLUTION|>--- conflicted
+++ resolved
@@ -1,14 +1,9 @@
-use std::{io, path::Path, str::FromStr};
+use std::{fs::File, io, path::Path, str::FromStr};
 
 use anyhow::{anyhow, Result};
 use reqwest::blocking::multipart;
 use reqwest::header::{HeaderMap, HeaderName, HeaderValue};
-<<<<<<< HEAD
-=======
-use reqwest::multipart;
 use structopt::clap;
-use tokio::fs::File;
-use tokio_util::codec::{BytesCodec, FramedRead};
 
 #[derive(Debug, Clone, PartialEq)]
 pub enum RequestItem {
@@ -52,7 +47,6 @@
             }
             out
         }
->>>>>>> 69c2f542
 
         fn split(request_item: &str) -> Option<(String, &'static str, String)> {
             let mut char_inds = request_item.char_indices();
@@ -248,17 +242,14 @@
 }
 
 // https://github.com/seanmonstar/reqwest/issues/646#issuecomment-616985015
-pub async fn file_to_part(path: impl AsRef<Path>) -> io::Result<multipart::Part> {
+pub fn file_to_part(path: impl AsRef<Path>) -> io::Result<multipart::Part> {
     let path = path.as_ref();
     let file_name = path
         .file_name()
         .map(|file_name| file_name.to_string_lossy().to_string());
-    let file = File::open(path).await?;
-    let file_length = file.metadata().await?.len();
-    let mut part = multipart::Part::stream_with_length(
-        reqwest::Body::wrap_stream(FramedRead::new(file, BytesCodec::new())),
-        file_length,
-    );
+    let file = File::open(path)?;
+    let file_length = file.metadata()?.len();
+    let mut part = multipart::Part::reader_with_length(file, file_length);
     if let Some(file_name) = file_name {
         part = part.file_name(file_name);
     }
