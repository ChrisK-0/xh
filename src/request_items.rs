use std::{
    collections::HashSet,
    fs::{self, File},
    io,
    path::{Path, PathBuf},
    str::FromStr,
};

use anyhow::{anyhow, Result};
use reqwest::header::{HeaderMap, HeaderName, HeaderValue};
use reqwest::{blocking::multipart, Method};
use structopt::clap;

use crate::cli::BodyType;

pub const FORM_CONTENT_TYPE: &str = "application/x-www-form-urlencoded";
pub const JSON_CONTENT_TYPE: &str = "application/json";
pub const JSON_ACCEPT: &str = "application/json, */*;q=0.5";

#[derive(Debug, Clone, PartialEq)]
pub enum RequestItem {
    HttpHeader(String, String),
    HttpHeaderToUnset(String),
    UrlParam(String, String),
    DataField(String, String),
    DataFieldFromFile(String, String),
    JsonField(String, serde_json::Value),
    JsonFieldFromFile(String, String),
    FormFile {
        key: String,
        file_name: String,
        file_type: Option<String>,
        file_name_header: Option<String>,
    },
}

impl FromStr for RequestItem {
    type Err = clap::Error;
    fn from_str(request_item: &str) -> clap::Result<RequestItem> {
        const SPECIAL_CHARS: &str = "=@:;\\";
        const SEPS: &[&str] = &["=@", ":=@", "==", ":=", "=", "@", ":"];

        fn unescape(text: &str) -> String {
            let mut out = String::new();
            let mut chars = text.chars();
            while let Some(ch) = chars.next() {
                if ch == '\\' {
                    match chars.next() {
                        Some(next) if SPECIAL_CHARS.contains(next) => {
                            // Escape this character
                            out.push(next);
                        }
                        Some(next) => {
                            // Do not escape this character, treat backslash
                            // as ordinary character
                            out.push(ch);
                            out.push(next);
                        }
                        None => {
                            out.push(ch);
                        }
                    }
                } else {
                    out.push(ch);
                }
            }
            out
        }

        fn split(request_item: &str) -> Option<(String, &'static str, String)> {
            let mut char_inds = request_item.char_indices();
            while let Some((ind, ch)) = char_inds.next() {
                if ch == '\\' {
                    // If the next character is special it's escaped and can't be
                    // the start of the separator
                    // And if it's normal it can't be the start either
                    // Just skip it without looking
                    char_inds.next();
                    continue;
                }
                for sep in SEPS {
                    if let Some(value) = request_item[ind..].strip_prefix(sep) {
                        let key = &request_item[..ind];
                        return Some((unescape(key), sep, unescape(value)));
                    }
                }
            }
            None
        }

        if let Some((key, sep, value)) = split(request_item) {
            match sep {
                "==" => Ok(RequestItem::UrlParam(key, value)),
                "=" => Ok(RequestItem::DataField(key, value)),
                ":=" => Ok(RequestItem::JsonField(
                    key,
                    serde_json::from_str(&value).map_err(|err| {
                        clap::Error::with_description(
                            &format!("{:?}: {}", request_item, err),
                            clap::ErrorKind::InvalidValue,
                        )
                    })?,
                )),
                "@" => {
                    let PartWithParams {
                        value,
                        file_type,
                        file_name_header,
                    } = parse_part_params(&value);
                    Ok(RequestItem::FormFile {
                        key,
                        file_name: value,
                        file_type,
                        file_name_header,
                    })
                }
                ":" if value.is_empty() => Ok(RequestItem::HttpHeaderToUnset(key)),
                ":" => Ok(RequestItem::HttpHeader(key, value)),
                "=@" => Ok(RequestItem::DataFieldFromFile(key, value)),
                ":=@" => Ok(RequestItem::JsonFieldFromFile(key, value)),
                _ => unreachable!(),
            }
        } else if let Some(header) = request_item.strip_suffix(';') {
            // Technically this is too permissive because the ; might be escaped
            Ok(RequestItem::HttpHeader(header.to_owned(), "".to_owned()))
        } else {
            // TODO: We can also end up here if the method couldn't be parsed
            // and was interpreted as a URL, making the actual URL a request
            // item
            Err(clap::Error::with_description(
                &format!("{:?} is not a valid request item", request_item),
                clap::ErrorKind::InvalidValue,
            ))
        }
    }
}

#[derive(Debug, PartialEq)]
struct PartWithParams {
    value: String,
    file_type: Option<String>,
    file_name_header: Option<String>,
}

/// HTTPie's syntax for this is imitating curl's.
///
/// curl's syntax is pretty hairy. At the most basic level it's just key-value
/// pairs separated by semicolons, but:
/// - Values may be quoted. This stops spaces from being stripped and allows
///   you to put semicolons in values. (Between quotes, quotes and backslashes
///   have to be backslash-escaped.)
/// - If a key is not recognized then it's skipped with a warning.
///   - Unless it comes right after a mimetype, in which case it's seen as part
///     of the last value, because mimetypes can use the exact same syntax
///     (e.g. `text/html; charset=UTF-8`).
///     `;type=text/plain;filename=foobar` will send Content-Type `text/plain`
///     and filename `foobar`, but `;type=text/plain;foo=bar` will send
///     Content-Type `text/plain;foo=bar`.
///
/// We'll cut some corners and just split on ";type=" and ";filename=". That should
/// be good enough for most purposes. (HTTPie only splits on ";type=".)
fn parse_part_params(mut text: &str) -> PartWithParams {
    const TYPE_SEP: &str = ";type=";
    const FNAME_SEP: &str = ";filename=";

    let mut file_type = None;
    let mut file_name_header = None;

    // Look for parameters starting from the right.
    // Only look for a parameter as long as it hasn't been found yet.
    // (There may be a cleaner way, this is the best I could come up with.)
    let mut delims = vec![TYPE_SEP, FNAME_SEP];
    while let Some((pre, delim, post)) = rsplit_once_any(text, &delims) {
        match delim {
            TYPE_SEP => file_type = Some(post.to_owned()),
            FNAME_SEP => file_name_header = Some(post.to_owned()),
            _ => unreachable!(),
        }
        delims.retain(|&x| x != delim);
        text = pre;
    }

    PartWithParams {
        value: text.to_owned(),
        file_type,
        file_name_header,
    }
}

/// Find the rightmost match of any of the delimiters and do a split.
fn rsplit_once_any<'a, 'b>(
    text: &'a str,
    delimiters: &'b [&'static str],
) -> Option<(&'a str, &'static str, &'a str)> {
    let mut res = None;
    let mut best = 0;
    for &delim in delimiters {
        if let Some(pos) = text.rfind(delim) {
            if pos >= best {
                best = pos;
                res = Some((&text[..pos], delim, &text[pos + delim.len()..]));
            }
        }
    }
    res
}

#[derive(Default, Debug)]
pub struct RequestItems {
    pub items: Vec<RequestItem>,
    pub body_type: BodyType,
}

pub enum Body {
    Json(serde_json::Map<String, serde_json::Value>),
    Form(Vec<(String, String)>),
    Multipart(multipart::Form),
    Raw(Vec<u8>),
    File {
        file_name: PathBuf,
        file_type: Option<HeaderValue>,
        file_name_header: Option<String>,
    },
}

impl Body {
    pub fn is_empty(&self) -> bool {
        match self {
            Body::Json(map) => map.is_empty(),
            Body::Form(items) => items.is_empty(),
            Body::Raw(data) => data.is_empty(),
            // A multipart form without items isn't empty, and we can't read
            // a body from stdin because it has to match the header, so we
            // should never consider this "empty"
            // This is a slight divergence from HTTPie, which will simply
            // discard stdin if it receives --multipart without request items,
            // but that behavior is useless so there's no need to match it
            Body::Multipart(..) => false,
            Body::File { .. } => false,
        }
    }

    pub fn pick_method(&self) -> Method {
        if self.is_empty() {
            Method::GET
        } else {
            Method::POST
        }
    }

    pub fn is_multipart(&self) -> bool {
        matches!(self, Body::Multipart(..))
    }
}

impl RequestItems {
    pub fn has_form_files(&self) -> bool {
        self.items
            .iter()
            .any(|item| matches!(item, RequestItem::FormFile { .. }))
    }

    pub fn headers(&self) -> Result<(HeaderMap<HeaderValue>, HashSet<HeaderName>)> {
        let mut headers = HeaderMap::new();
<<<<<<< HEAD
        let mut headers_to_unset = vec![];
        for item in &self.items {
=======
        #[allow(clippy::mutable_key_type)]
        let mut headers_to_unset = HashSet::new();
        for item in &self.0 {
>>>>>>> f9d3036b
            match item {
                RequestItem::HttpHeader(key, value) => {
                    let key = HeaderName::from_bytes(key.as_bytes())?;
                    let value = HeaderValue::from_str(value)?;
                    headers_to_unset.remove(&key);
                    headers.insert(key, value);
                }
                RequestItem::HttpHeaderToUnset(key) => {
                    let key = HeaderName::from_bytes(key.as_bytes())?;
                    headers.remove(&key);
                    headers_to_unset.insert(key);
                }
                RequestItem::UrlParam(..) => {}
                RequestItem::DataField(..) => {}
                RequestItem::DataFieldFromFile(..) => {}
                RequestItem::JsonField(..) => {}
                RequestItem::JsonFieldFromFile(..) => {}
                RequestItem::FormFile { .. } => {}
            }
        }
        Ok((headers, headers_to_unset))
    }

    pub fn query(&self) -> Vec<(&str, &str)> {
        let mut query = vec![];
        for item in &self.items {
            if let RequestItem::UrlParam(key, value) = item {
                query.push((key.as_str(), value.as_str()));
            }
        }
        query
    }

    fn body_as_json(self) -> Result<Body> {
        let mut body = serde_json::Map::new();
        for item in self.items {
            match item {
                RequestItem::JsonField(key, value) => {
                    body.insert(key, value);
                }
                RequestItem::JsonFieldFromFile(key, value) => {
                    body.insert(key, serde_json::from_str(&fs::read_to_string(value)?)?);
                }
                RequestItem::DataField(key, value) => {
                    body.insert(key, serde_json::Value::String(value));
                }
                RequestItem::DataFieldFromFile(key, value) => {
                    body.insert(key, serde_json::Value::String(fs::read_to_string(value)?));
                }
                RequestItem::FormFile { .. } => unreachable!(),
                RequestItem::HttpHeader(..) => {}
                RequestItem::HttpHeaderToUnset(..) => {}
                RequestItem::UrlParam(..) => {}
            }
        }
        Ok(Body::Json(body))
    }

    fn body_as_form(self) -> Result<Body> {
        let mut text_fields = Vec::<(String, String)>::new();
        for item in self.items {
            match item {
                RequestItem::JsonField(..) | RequestItem::JsonFieldFromFile(..) => {
                    return Err(anyhow!("JSON values are not supported in Form fields"));
                }
                RequestItem::DataField(key, value) => text_fields.push((key, value)),
                RequestItem::DataFieldFromFile(key, value) => {
                    text_fields.push((key, fs::read_to_string(value)?));
                }
                RequestItem::FormFile { .. } => unreachable!(),
                RequestItem::HttpHeader(..) => {}
                RequestItem::HttpHeaderToUnset(..) => {}
                RequestItem::UrlParam(..) => {}
            }
        }
        Ok(Body::Form(text_fields))
    }

    fn body_as_multipart(self) -> Result<Body> {
        let mut form = multipart::Form::new();
        for item in self.items {
            match item {
                RequestItem::JsonField(..) | RequestItem::JsonFieldFromFile(..) => {
                    return Err(anyhow!("JSON values are not supported in multipart fields"));
                }
                RequestItem::DataField(key, value) => {
                    form = form.text(key, value);
                }
                RequestItem::DataFieldFromFile(key, value) => {
                    form = form.text(key, fs::read_to_string(value)?);
                }
                RequestItem::FormFile {
                    key,
                    file_name,
                    file_type,
                    file_name_header,
                } => {
                    let mut part = file_to_part(&file_name)?;
                    if let Some(file_type) = file_type {
                        part = part.mime_str(&file_type)?;
                    }
                    if let Some(file_name_header) = file_name_header {
                        part = part.file_name(file_name_header);
                    }
                    form = form.part(key, part);
                }
                RequestItem::HttpHeader(..) => {}
                RequestItem::HttpHeaderToUnset(..) => {}
                RequestItem::UrlParam(..) => {}
            }
        }
        Ok(Body::Multipart(form))
    }

    fn body_from_file(self) -> Result<Body> {
        let mut body = None;
        if self
            .items
            .iter()
            .any(|item| matches!(item, RequestItem::FormFile {key, ..} if !key.is_empty()))
        {
            return Err(anyhow!(
                "Can't use file fields in JSON mode (perhaps you meant --form?)"
            ));
        }
        for item in self.items {
            match item {
                RequestItem::DataField(..)
                | RequestItem::JsonField(..)
                | RequestItem::DataFieldFromFile(..)
                | RequestItem::JsonFieldFromFile(..) => {
                    return Err(anyhow!(
                        "Request body (from a file) and request data (key=value) cannot be mixed."
                    ));
                }
                RequestItem::FormFile {
                    key,
                    file_name,
                    file_type,
                    file_name_header,
                } => {
                    assert!(key.is_empty());
                    if body.is_some() {
                        return Err(anyhow!("Can't read request from multiple files"));
                    }
                    body = Some(Body::File {
                        file_type: file_type
                            .as_deref()
                            .or_else(|| mime_guess::from_path(&file_name).first_raw())
                            .map(HeaderValue::from_str)
                            .transpose()?,
                        file_name: file_name.into(),
                        file_name_header,
                    });
                }
                RequestItem::HttpHeader(..)
                | RequestItem::HttpHeaderToUnset(..)
                | RequestItem::UrlParam(..) => {}
            }
        }
        let body = body.expect("Should have had at least one file field");
        Ok(body)
    }

    pub fn body(self) -> Result<Body> {
        match self.body_type {
            BodyType::Multipart => self.body_as_multipart(),
            BodyType::Form if self.has_form_files() => self.body_as_multipart(),
            BodyType::Form => self.body_as_form(),
            BodyType::Json if self.has_form_files() => self.body_from_file(),
            BodyType::Json => self.body_as_json(),
        }
    }

    /// Determine whether a multipart request should be used.
    ///
    /// This duplicates logic in `body()` for the benefit of `to_curl`.
    pub fn is_multipart(&self) -> bool {
        match self.body_type {
            BodyType::Multipart => true,
            BodyType::Form => self.has_form_files(),
            BodyType::Json => false,
        }
    }

    /// Guess which HTTP method would be appropriate for the return value of `body`.
    ///
    /// It's better to use `Body::pick_method`, if possible. This method is
    /// for the benefit of `to_curl`, which sometimes has to process the
    /// request items itself.
    pub fn pick_method(&self) -> Method {
        if self.body_type == BodyType::Multipart {
            return Method::POST;
        }
        for item in &self.items {
            match item {
                RequestItem::HttpHeader(..)
                | RequestItem::HttpHeaderToUnset(..)
                | RequestItem::UrlParam(..) => continue,
                RequestItem::DataField(..)
                | RequestItem::DataFieldFromFile(..)
                | RequestItem::JsonField(..)
                | RequestItem::JsonFieldFromFile(..)
                | RequestItem::FormFile { .. } => return Method::POST,
            }
        }
        Method::GET
    }
}

pub fn file_to_part(path: impl AsRef<Path>) -> io::Result<multipart::Part> {
    let path = path.as_ref();
    let file_name = path
        .file_name()
        .map(|file_name| file_name.to_string_lossy().to_string());
    let file = File::open(path)?;
    let file_length = file.metadata()?.len();
    let mut part = multipart::Part::reader_with_length(file, file_length);
    if let Some(file_name) = file_name {
        part = part.file_name(file_name);
    }
    Ok(part)
}

#[cfg(test)]
mod tests {
    use super::*;

    use serde_json::json;

    #[test]
    fn request_item_parsing() {
        use serde_json::json;

        use RequestItem::*;

        fn parse(text: &str) -> RequestItem {
            text.parse().unwrap()
        }

        // Data field
        assert_eq!(parse("foo=bar"), DataField("foo".into(), "bar".into()));
        // Data field from file
        assert_eq!(
            parse("foo=@data.json"),
            DataFieldFromFile("foo".into(), "data.json".into())
        );
        // URL param
        assert_eq!(parse("foo==bar"), UrlParam("foo".into(), "bar".into()));
        // Escaped right before separator
        assert_eq!(parse(r"foo\==bar"), DataField("foo=".into(), "bar".into()));
        // Header
        assert_eq!(parse("foo:bar"), HttpHeader("foo".into(), "bar".into()));
        // JSON field
        assert_eq!(parse("foo:=[1,2]"), JsonField("foo".into(), json!([1, 2])));
        // JSON field from file
        assert_eq!(
            parse("foo:=@data.json"),
            JsonFieldFromFile("foo".into(), "data.json".into())
        );
        // Bad JSON field
        "foo:=bar".parse::<RequestItem>().unwrap_err();
        // Can't escape normal chars
        assert_eq!(
            parse(r"f\o\o=\ba\r"),
            DataField(r"f\o\o".into(), r"\ba\r".into()),
        );
        // Can escape special chars
        assert_eq!(
            parse(r"f\=\:\@\;oo=b\:\:\:ar"),
            DataField("f=:@;oo".into(), "b:::ar".into()),
        );
        // Unset header
        assert_eq!(parse("foobar:"), HttpHeaderToUnset("foobar".into()));
        // Empty header
        assert_eq!(parse("foobar;"), HttpHeader("foobar".into(), "".into()));
        // Untyped file
        assert_eq!(
            parse("foo@bar"),
            FormFile {
                key: "foo".into(),
                file_name: "bar".into(),
                file_type: None,
                file_name_header: None,
            }
        );
        // Typed file
        assert_eq!(
            parse("foo@bar;type=qux"),
            FormFile {
                key: "foo".into(),
                file_name: "bar".into(),
                file_type: Some("qux".into()),
                file_name_header: None,
            },
        );
        // Multi-typed file
        assert_eq!(
            parse("foo@bar;type=qux;type=qux"),
            FormFile {
                key: "foo".into(),
                file_name: "bar;type=qux".into(),
                file_type: Some("qux".into()),
                file_name_header: None,
            },
        );
        // Empty filename
        // (rejecting this would be fine too, the main point is to see if it panics)
        assert_eq!(
            parse("foo@"),
            FormFile {
                key: "foo".into(),
                file_name: "".into(),
                file_type: None,
                file_name_header: None,
            }
        );
        // No separator
        "foobar".parse::<RequestItem>().unwrap_err();
        "".parse::<RequestItem>().unwrap_err();
        // Trailing backslash
        assert_eq!(parse(r"foo=bar\"), DataField("foo".into(), r"bar\".into()));
        // Escaped backslash
        assert_eq!(parse(r"foo\\=bar"), DataField(r"foo\".into(), "bar".into()),);
        // Unicode
        assert_eq!(
            parse("\u{00B5}=\u{00B5}"),
            DataField("\u{00B5}".into(), "\u{00B5}".into()),
        );
        // Empty
        assert_eq!(parse("="), DataField("".into(), "".into()));
    }

    #[test]
    fn param_parsing() {
        assert_eq!(
            parse_part_params("foo;type=bar;filename=baz"),
            PartWithParams {
                value: "foo".into(),
                file_type: Some("bar".into()),
                file_name_header: Some("baz".into()),
            }
        );
        assert_eq!(
            parse_part_params(";type=foo"),
            PartWithParams {
                value: "".into(),
                file_type: Some("foo".into()),
                file_name_header: None,
            }
        );
        assert_eq!(
            parse_part_params("foo;type=bar;type=baz;filename=qux"),
            PartWithParams {
                value: "foo;type=bar".into(),
                file_type: Some("baz".into()),
                file_name_header: Some("qux".into()),
            }
        );
        assert_eq!(
            parse_part_params("foo;type=bar;filename=qux;type=baz"),
            PartWithParams {
                value: "foo;type=bar".into(),
                file_type: Some("baz".into()),
                file_name_header: Some("qux".into()),
            }
        );
        assert_eq!(
            parse_part_params("foo;x=y"),
            PartWithParams {
                value: "foo;x=y".into(),
                file_type: None,
                file_name_header: None,
            }
        );
        assert_eq!(
            parse_part_params(""),
            PartWithParams {
                value: "".into(),
                file_type: None,
                file_name_header: None,
            }
        );
    }
}<|MERGE_RESOLUTION|>--- conflicted
+++ resolved
@@ -262,14 +262,9 @@
 
     pub fn headers(&self) -> Result<(HeaderMap<HeaderValue>, HashSet<HeaderName>)> {
         let mut headers = HeaderMap::new();
-<<<<<<< HEAD
-        let mut headers_to_unset = vec![];
-        for item in &self.items {
-=======
         #[allow(clippy::mutable_key_type)]
         let mut headers_to_unset = HashSet::new();
-        for item in &self.0 {
->>>>>>> f9d3036b
+        for item in &self.items {
             match item {
                 RequestItem::HttpHeader(key, value) => {
                     let key = HeaderName::from_bytes(key.as_bytes())?;
